"""
INTENSE QC Component 2 - Quality Control

This component of the INTENSE QC package reads rainfall data formatted as an INTENSE
Gauge and executes the flagging process by which the data is checked. 
NO DATA IS EXCLUDED IN THIS CODE!
To exclude flagged data use component 3: Rulebase. 

This QC code will use the INTENSE module to create QC object

Data is read in by the INTENSE module as 
    data = pd.Series(data, 
                     pd.date_range(start=pd.datetime.strptime(metadata['start datetime'],'%Y%m%d%H'),
                     end=pd.datetime.strptime(metadata['end datetime'],'%Y%m%d%H'),
                     freq=metadata['new timestep'][:-2]+'H'),
                     dtype=float)
    
    
The INTENSE object looks like this:
    s =  Gauge(station_id=metadata['station id'],
                path_to_original_data=metadata['path to original data'],
                latitude=tryFloat(metadata['latitude']),
                longitude=tryFloat(metadata['longitude']),
                original_timestep=metadata['original timestep'],
                original_units=metadata['original units'],
                new_units=metadata['new units'],
                new_timestep=metadata['new timestep'],
                elevation=metadata['elevation'],
                data=data)
    
For more details on INTENSE objects and the associated functionality refer to 
Component 1: intense_CW.py

Required packages: 
    intense
    pandas
    numpy
    rpy2
    xarray
    scipy
    datetime
    zipfile
    subprocess
    os
    
Developed by: 
    Elizabeth Lewis, PhD
    SB, RV, others...

Publication to be cited:
    Paper

June 2019 
"""

import os
from datetime import datetime, timedelta, date
import calendar

import pandas as pd
import numpy as np
import rpy2.robjects as robjects
from rpy2.robjects.packages import importr
import scipy.interpolate
import scipy.stats
from rpy2.rinterface import RRuntimeError
from typing import Optional, Iterable, Tuple, List, Union, IO
from scipy.spatial import KDTree

from .gauge import Gauge
from . import utils

try:
    trend = importr('trend')
except RRuntimeError:
    # Had to run line below on macOS:
    # sudo installer -pkg /Library/Developer/CommandLineTools/Packages/macOS_SDK_headers_for_macOS_10.14.pkg -target /
    utils.install_r_package('trend')
    trend = importr('trend')


class Qc:
    """
    Args:
        gauge: A Gauge object containing the original data and metadata
        etccdi_data_folder: path to a folder containing ETCCDI data
        hourly_n_names: names of neighbouring hourly gauges
        hourly_n_dates: start and end dates of neighbouring hourly gauges
        hourly_n_coords: latitudes, longitudes and elevations of neighbouring hourly gauges
        hourly_n_paths: paths to neighbouring hourly gauge data
        hourly_n_tree: a k-d tree containing hourly gauge locations
        use_daily_neighbours: whether to include neighbouring daily gauges in quality control
        daily_names: names of neighbouring daily gauges
        daily_dates: start and end dates of neighbouring daily gauges
        daily_coords: latitudes, longitudes and elevations of neighbouring daily gauges
        daily_tree: a k-d tree containing daily gauge locations
        daily_path: path to neighbouring daily gauge data
        use_monthly_neighbours: whether to include neighbouring monthly gauges in quality control
        monthly_names: names of neighbouring monthly gauges
        monthly_dates: start and end dates of neighbouring monthly gauges
        monthly_coords: latitudes, longitudes and elevations of neighbouring monthly gauges
        monthly_tree: a k-d tree containing monthly gauge locations
        monthly_path: path to neighbouring monthly gauge data
        hourly_neighbours: a series of hourly neighbour qc values
        hourly_neighbours_dry: a series of hourly neighbours dry qc values
        daily_neighbours: a series of daily neighbour qc values
        daily_neighbours_dry: a series of daily neighbours dry qc values
        monthly_neighbours: a series of monthly neighbour qc values
        world_record: a series of world record qc values
        Rx1day: a series of Rx1day qc values
        CWD: a series of CWD qc values
        CDD: a series of CDD qc values
        daily_accumulations: a series of daily accumulation qc values
        monthly_accumulations: a series of monthly accumulation qc values
        streaks: a series of streaks qc values
        percentiles: years where q95 equals 0 and years where q99 equals 0
        k_largest: years where k1 equals 0,  years where k5 equals 0 and years where k10 equals 0
        days_of_week: uneven distribution of rain over days of the week
        hours_of_day: uneven distribution of rain over hours of the day
        intermittency: years with intermittency issues
        breakpoint: break point detected and change in mean qc value
        R99pTOT: r99ptot checks
        PRCPTOT: prcptot checks
        change_min_value: change flag and change list
        offset: optimum offset
        preQC_affinity_index: pre qc affinity index
        preQC_pearson_coefficient: pre qc pearson coefficient
        factor_daily: factor against nearest daily gauge
        factor_monthly: factor against nearest monthly gauge

    Attributes:
        gauge (Gauge): Gauge object containing the original data and metadata
        etcdii_data (Optional[dict]) = the ETCDII data
        hourly_n_names (Optional[Iterable[str]]): names of neighbouring hourly gauges
        hourly_n_dates (Optional[Iterable[Tuple[datetime, datetime]]]): start and end dates of neighbouring hourly
            gauges
        hourly_n_coords(Optional[Iterable[Tuple[float, float, float]]]): latitudes, longitudes and elevations of
            neighbouring hourly gauges
        hourly_n_paths (Optional[Iterable[str]]): paths to neighbouring hourly gauge data
        hourly_n_tree (Optional[KDTree]): a k-d tree containing hourly gauge locations
        use_daily_neighbours (bool): whether to include neighbouring daily gauges in quality control
        daily_names (Optional[Iterable[str]]): names of neighbouring daily gauges
        daily_dates (Optional[Iterable[Tuple[datetime, datetime]]]): start and end dates of neighbouring daily gauges
        daily_coords (Optional[Iterable[Tuple[float, float, float]]]): latitudes, longitudes and elevations of
            neighbouring daily gauges
        daily_tree (Optional[KDTree]): a k-d tree containing daily gauge locations
        daily_path (Optional[str]): path to neighbouring daily gauge data
        use_monthly_neighbours (bool): whether to include neighbouring monthly gauges in quality
            control
        monthly_names (Optional[Iterable[str]]): names of neighbouring monthly gauges
        monthly_dates (Optional[Iterable[Tuple[datetime, datetime]]]): start and end dates of neighbouring monthly
            gauges
        monthly_coords (Optional[Iterable[Tuple[float, float, float]]]): latitudes, longitudes and elevations of
            neighbouring monthly gauges
        monthly_tree (Optional[KDTree]): a k-d tree containing monthly gauge locations
        monthly_path (Optional[str]): path to neighbouring monthly gauge data
        hourly_neighbours (Optional[pd.Series]): a series of hourly neighbour qc values
        hourly_neighbours_dry (Optional[pd.Series]): a series of hourly neighbours dry qc values
        daily_neighbours (Optional[pd.Series]): a series of daily neighbour qc values
        daily_neighbours_dry (Optional[pd.Series]): a series of daily neighbours dry qc values
        monthly_neighbours (Optional[pd.Series]): a series of monthly neighbour qc values
        world_record (Optional[pd.Series]): a series of world record qc values
        Rx1day (Optional[pd.Series]): a series of Rx1day qc values
        CWD (Optional[pd.Series]): a series of CWD qc values
        CDD (Optional[pd.Series]): a series of CDD qc values
        daily_accumulations (Optional[pd.Series]): a series of daily accumulation qc values
        monthly_accumulations (Optional[pd.Series]): a series of monthly accumulation qc values
        streaks (Optional[pd.Series]): a series of streaks qc values
        percentiles (Iterable[str, str]): years where q95 equals 0 and years where q99 equals 0
        k_largest (Iterable[str, str, str]): years where k1 equals 0,  years where k5 equals 0 and years where k10
            equals 0
        days_of_week (str): uneven distribution of rain over days of the week
        hours_of_day (str): uneven distribution of rain over hours of the day
        intermittency (str): years with intermittency issues
        breakpoint (str): break point detected
        R99pTOT (str): r99ptot checks
        PRCPTOT (str): prcptot checks
        change_min_value (Union[str, Tuple[List[int], List[int]]]): change flag and change list
        offset (str): optimum offset
        preQC_affinity_index (str): pre qc affinity index
        preQC_pearson_coefficient (str): pre qc pearson coefficient
        factor_daily (str): factor against nearest daily gauge
        factor_monthly (str): factor against nearest monthly gauge
        
    """

    def __init__(self,
                 gauge: Gauge,
                 etccdi_data_folder: Optional[str] = None,
                 hourly_n_names: Optional[Iterable[str]] = None,
                 hourly_n_dates: Optional[Iterable[Tuple[datetime, datetime]]] = None,
                 hourly_n_coords: Optional[Iterable[Tuple[float, float, float]]] = None,
                 hourly_n_paths: Optional[Iterable[str]] = None,
                 hourly_n_tree: Optional[KDTree] = None,

                 use_daily_neighbours: bool = False,
                 daily_names: Optional[Iterable[str]] = None,
                 daily_dates: Optional[Iterable[Tuple[datetime, datetime]]] = None,
                 daily_coords: Optional[Iterable[Tuple[float, float, float]]] = None,
                 daily_tree: Optional[KDTree] = None,
                 daily_path: Optional[str] = None,

                 use_monthly_neighbours: bool = False,
                 monthly_names: Optional[Iterable[str]] = None,
                 monthly_dates: Optional[Iterable[Tuple[datetime, datetime]]] = None,
                 monthly_coords: Optional[Iterable[Tuple[float, float, float]]] = None,
                 monthly_tree: Optional[KDTree] = None,
                 monthly_path: Optional[str] = None,

                 hourly_neighbours: Optional[pd.Series] = None,
                 hourly_neighbours_dry: Optional[pd.Series] = None,
                 daily_neighbours: Optional[pd.Series] = None,
                 daily_neighbours_dry: Optional[pd.Series] = None,
                 monthly_neighbours: Optional[pd.Series] = None,
                 world_record: Optional[pd.Series] = None,
                 Rx1day: Optional[pd.Series] = None,
                 CWD: Optional[pd.Series] = None,
                 CDD: Optional[pd.Series] = None,
                 daily_accumulations: Optional[pd.Series] = None,
                 monthly_accumulations: Optional[pd.Series] = None,
                 streaks: Optional[pd.Series] = None,
                 percentiles: Tuple[str, str] = ("NA", "NA"),
                 k_largest: Tuple[str, str, str] = ("NA", "NA", "NA"),
                 days_of_week: str = "NA",
                 hours_of_day: str = "NA",
                 intermittency: str = "NA",
                 breakpoint: str = "NA",
                 R99pTOT: str = "NA",
                 PRCPTOT: str = "NA",
                 change_min_value: Union[str, Tuple[List[int], List[int]]] = "NA",
                 offset: str = "NA",
                 preQC_affinity_index: str = "NA",
                 preQC_pearson_coefficient: str = "NA",
                 factor_daily: str = "NA",
                 factor_monthly: Optional[str] = None
                 ):
        self.gauge = gauge

        self.etcdii_data = etccdi_data_folder
        if etccdi_data_folder is not None:
            self.etcdii_data = utils.read_etccdi_data(etccdi_data_folder)

        self.hourly_n_names = hourly_n_names
        self.hourly_n_dates = hourly_n_dates
        self.hourly_n_coords = hourly_n_coords
        self.hourly_n_paths = hourly_n_paths
        self.hourly_n_tree = hourly_n_tree
        self.use_daily_neighbours = use_daily_neighbours
        self.daily_names = daily_names
        self.daily_dates = daily_dates
        self.daily_coords = daily_coords
        self.daily_path = daily_path
        self.daily_tree = daily_tree
        self.use_monthly_neighbours = use_monthly_neighbours
        self.monthly_names = monthly_names
        self.monthly_dates = monthly_dates
        self.monthly_coords = monthly_coords
        self.monthly_tree = monthly_tree
        self.monthly_path = monthly_path

        self.hourly_neighbours = hourly_neighbours
        self.hourly_neighbours_dry = hourly_neighbours_dry
        self.daily_neighbours = daily_neighbours
        self.daily_neighbours_dry = daily_neighbours_dry
        self.monthly_neighbours = monthly_neighbours
        self.world_record = world_record
        self.Rx1day = Rx1day
        self.CWD = CWD
        self.CDD = CDD
        self.daily_accumualtions = daily_accumulations
        self.monthly_accumulations = monthly_accumulations
        self.streaks = streaks
        self.percentiles = percentiles
        self.k_largest = k_largest
        self.days_of_week = days_of_week
        self.hours_of_day = hours_of_day
        self.intermittency = intermittency
        self.breakpoint = breakpoint
        self.R99pTOT = R99pTOT
        self.PRCPTOT = PRCPTOT
        self.change_min_value = change_min_value
        self.offset = offset
        self.preQC_affinity_index = preQC_affinity_index
        self.preQC_pearson_coefficient = preQC_pearson_coefficient
        self.factor_daily = factor_daily
        self.factor_monthly = factor_monthly

    def check_percentiles(self) -> Tuple[List[int], List[int]]:
        """Indicative check to flag years with 95th or 99th percentiles equal to zero.
        Returns:
            Years where 95th and 99th percentiles are zero
        """
        perc95 = self.gauge.data.groupby(pd.Grouper(freq='A')).quantile(.95)
        perc99 = self.gauge.data.groupby(pd.Grouper(freq='A')).quantile(.99)

        return [d.year for d in list(perc95[perc95 == 0].index)], [d.year for d in list(perc99[perc99 == 0].index)]

    def check_k_largest(self) -> Tuple[List[int], List[int], List[int]]:
        """Checks K largest

        Returns:
            The first, five and ten largest rainfall values
        """
        k1 = self.gauge.data.groupby(pd.Grouper(freq='A')).nlargest(n=1).min(level=0)
        k5 = self.gauge.data.groupby(pd.Grouper(freq='A')).nlargest(n=5).min(level=0)
        k10 = self.gauge.data.groupby(pd.Grouper(freq='A')).nlargest(n=10).min(level=0)

        return [d.year for d in list(k1[k1 == 0].index)], \
               [d.year for d in list(k5[k5 == 0].index)], \
               [d.year for d in list(k10[k10 == 0].index)]

    def check_days_of_week(self) -> int:
        """Indicative, checks if proportions of rainfall in each day is significantly different

        Returns:
            1 if p < 0.01 or 0 if p >= 0.01 of T-test
        """
        # 0 is monday, 1 is tuesday etc...
        days = self.gauge.data.groupby(lambda x: x.weekday).mean()
        popmean = self.gauge.data.mean()
        p = scipy.stats.ttest_1samp(days, popmean)[1]
        if p < 0.01:  # different
            return 1
        else:
            return 0

    def check_hours_of_day(self) -> int:
        """Indicative, hourly analogue to daily check
        
        Returns:
            1 if p < 0.01 or 0 if p >= 0.01 of T-test
        """
        # 0 is midnight, 1 is 01:00 etc...
        hours = self.gauge.data.groupby(lambda x: x.hour).mean()
        popmean = self.gauge.data.mean()
        p = scipy.stats.ttest_1samp(hours, popmean)[1]
        if p < 0.01:  # different
            return 1
        else:
            return 0

    def check_intermittency(self) -> List[int]:
        """Annual check for discontinuous records.
        A no data period is defined as 2 or more consecutive missing values.
        Return years where more than 5 no data periods are bounded by zeros
        A no data period is defined as 2 or more consecutive missing values
        For a year to be flagged no data periods must occur in at least 5 different days

        Returns:
            Years where more than 5 no data periods are bounded by zeros.
        """
        # Shift data +/- 1 hour to help identify missing data periods with vectorised approach
        df = self.gauge.data.copy().to_frame()
        df.columns = ['val']
        df['prev'] = df.shift(1)['val']
        df['next'] = df.shift(-1)['val']

        # Look for >=2 consecutive missing values (bounds by >=0 values first)
        # - find start and end indices of these periods
        start_inds = np.flatnonzero((np.isfinite(df.prev)) & (np.isnan(df.val)) &
                                    (np.isnan(df.next)))
        end_inds = np.flatnonzero((np.isnan(df.prev)) & (np.isnan(df.val)) &
                                  (np.isfinite(df.next)))

        # If no final non-nan value then if a missing period assign end index as
        # end of series
        if len(start_inds) == len(end_inds):
            pass
        elif len(start_inds) == len(end_inds) + 1:
            end_inds = end_inds.tolist()
            end_inds.append(len(df['val']) - 1)
            end_inds = np.asarray(end_inds, dtype=np.int)
        else:
            print('intermittency period identification error')

        # Select only the periods preceded and followed by dry hours
        start_inds2 = []
        end_inds2 = []
        if len(start_inds) > 0:
            for si, ei in zip(start_inds, end_inds):

                # Account for case that first start index is beginning of series and
                # case that final end index is end of series
                if (si == 0) or (ei == (df['val'].shape[0] - 1)):
                    start_inds2.append(si)
                    end_inds2.append(ei)

                # Otherwise check if preceding/following values are dry
                else:
                    if (df['prev'][si] == 0) and (df['next'][ei] == 0):
                        start_inds2.append(si)
                        end_inds2.append(ei)

        start_inds = start_inds2
        end_inds = end_inds2

        # Count missing periods by year
        # - just count year in which the missing period begins, i.e. ignore if finishes
        # in e.g. the next year for now
        if len(start_inds) > 0:
            '''
            dc = {}
            dates = []
            for si,ei in zip(start_inds, end_inds):
                start_year = df.index.year[si]
                end_year = df.index.year[ei]
                d = df.index.date[si]
                if d not in dates:
                    if start_year not in dc.keys():
                        dc[start_year] = 1
                    else:
                        dc[start_year] += 1
                    if start_year != end_year:
                        if end_year not in dc.keys():
                            dc[end_year] = 1
                        else:
                            dc[end_year] += 1
                    dates.append(d)
    
            # Make final list of years with >=5 missing periods
            flag_years = []
            for year,count in dc.items():
                if count >= 5:
                    flag_years.append(year)
            flag_years = sorted(flag_years)
            '''

            # Alternative faster approach using dataframe operations
            df1 = df.iloc[start_inds].copy()
            df1['date'] = df1.index.date
            df1['year'] = df1.index.year
            df1.drop_duplicates('date', inplace=True)
            df2 = df1.groupby(df1['year'])['year'].agg('count')
            df2 = df2.to_frame()
            df2.columns = ['count']
            df2 = df2.loc[df2['count'] >= 5]
            flag_years = df2.index.tolist()

        else:
            flag_years = []

        return flag_years

    def check_break_point(self) -> int:
        """Indicative Pettitt breakpoint check for shift in central tendency of
        annual time series based on (yearly) median wet hour rainfall.

        Returns:
            Classified Pettitt test p-value and flag for magnitude shift before/
            after possible breakpoint.
        """
        # Calculate wet hour mean and determine data completeness by year
        df1 = self.gauge.data.groupby(self.gauge.data.index.year).agg([utils.wet_hour_median, 'count'])
        df1['percent_data'] = np.where([calendar.isleap(y) for y in df1.index], 
            (df1['count'] / (366.0 * 24.0)) * 100.0,
            (df1['count'] / (365.0 * 24.0)) * 100.0)
        
        # Filter on data completeness and ensure no nans in series
        # - relatively low year completeness threshold for now...
        df1 = df1.loc[(df1['percent_data'] >= 50.0) & (np.isfinite(df1['wet_hour_median']))]
        
        # Pettitt test for shift in central tendency in series
        # - could specify higher threshold number of years to calculate...
        if len(df1['wet_hour_median']) >= 5:
            x = robjects.FloatVector(df1['wet_hour_median'])
            pettitt = robjects.r['pettitt.test']
            
            # Classify p-value as a flag
            # - low p-value below e.g. 0.05 or 0.01 indicates a posssible change point
            p = pettitt(x).rx('p.value')[0][0]
            if p > 0.05:
                p_flag = 0
            else:
                p_flag = 1
            
            # Calculate percentage difference before and after possible breakpoint
            # - for now indicate difference between lower and higher period regardless of order
            # and calculate even for large p-values
            # - note that R indexing starts at 1
            change_index = pettitt(x).rx('estimate')[0][0]
            period1_mean = np.mean(df1.iloc[:change_index, df1.columns.get_loc('wet_hour_median')])
            period2_mean = np.mean(df1.iloc[change_index:, df1.columns.get_loc('wet_hour_median')])
            if (period1_mean > 0.0) and (period2_mean > 0.0):
                if period1_mean >= period2_mean:
                    diff = ((period1_mean / period2_mean) - 1.0) * 100.0
                else:
                    diff = ((period2_mean / period1_mean) - 1.0) * 100.0
                
                # Classify difference as flag
                if diff < 50.0:
                    diff_flag = 0
                elif (diff >= 50.0) and (diff < 100.0):
                    diff_flag = 1
                elif (diff >= 100.0) and (diff < 200.0):
                    diff_flag = 2
                elif (diff >= 200.0) and (diff < 500.0):
                    diff_flag = 3
                elif (diff >= 500.0) and (diff < 1000.0):
                    diff_flag = 4
                else:
                    diff_flag = 5
            else:
                diff_flag = -999
        
        # Flags to indicate where not running test due to insufficient data
        else:
            p_flag = -999
            diff_flag = -999
        
        return p_flag, diff_flag

    def world_record_check_ts(self) -> List[int]:
        """Checks if and to what degree the world record has been exceeded by each rainfall value

        Returns:
            4, 3, 2 or 1 if exceeded by > 1.5x, 1.33x, 1.22x or 0x respectively and 0 if not exceeded for each value
        """

        return list(self.gauge.data.map(lambda x: utils.world_record_check(x)))

    # Checks against ETCCDI indices
    # -----------------------------
    # We are using [ETCCDI indicies](http://etccdi.pacificclimate.org/list_27_indices.shtml)
    # to act as thresholds for expected hourly values.
    # In particular, we are using index 17:
    # Rx1day, Monthly maximum 1-day precipitation:
    # Here I'm just going to start by using the maximum of the annual maximums,
    # to give us the biggest possible daily value for each available square.
    # First we must read in the indicies from the netCDF file:
    # We then calculate the maximum rainfall value over the whole period for each gridsquare.

    def rx1day_check_ts(self) -> List[int]:
        """Checks hourly values against maximum 1-day precipitation

        Returns:
            Magnitudes of exceedance for each day
        """
        p_max, p_max_filled = utils.get_etccdi_value(self.etcdii_data, 'Rx1day', self.gauge.longitude, self.gauge.latitude)
        df = self.gauge.data.to_frame("GSDR")

        # If you have a high density of daily gauges, you can calculate Rx1day stats from that and compare them to a
        # daily total from the hourly gauges. The ETCCDI gauge density is not high enough to do this so we use it as a
        # threshold check for hourly values
        #
        # df["roll"] = np.around(df.GSDR.rolling(window=24, center=False, min_periods=24).sum())
        # df["r1dcts"] = df.roll.map(lambda x: dayCheck(x, pMax, pMaxFilled))

        if np.isfinite(p_max) or np.isfinite(p_max_filled):
            df["r1dcts"] = df.GSDR.map(lambda x: utils.day_check(x, p_max, p_max_filled))
        else:
            df["r1dcts"] = np.nan

        return list(df.r1dcts)

    # Other precipitation index checks
    # --------------------------------

    def r99ptot_check_annual(self) -> List[int]:
        """Indicative check against R99pTOT: R99pTOT. Annual total PRCP when RR > 99p:

        Returns:
            Magnitudes of exceedance for yearly 99th percentiles
        """
        p_max, p_max_filled = utils.get_etccdi_value(self.etcdii_data, 'R99p', self.gauge.longitude, self.gauge.latitude)

        if np.isfinite(p_max) or np.isfinite(p_max_filled):

            daily_ts = self.gauge.data.resample(
                "D").sum()  # this changes depending on which version of pandas youre using. o.14 requires how agument,
            # later requires .sum

            perc99 = daily_ts.groupby(pd.Grouper(freq='A')).quantile(.99)
            py = list(perc99.index.year)
            pv = list(perc99)
            p_dict = {}
            for p in range(len(py)):
                p_dict[py[p]] = pv[p]
            daily_df = daily_ts.to_frame("daily")
            daily_df["year"] = daily_df.index.year
            daily_df["p99"] = daily_df.apply(lambda row: p_dict[row.year], axis=1)
            daily_df["filtered"] = daily_df.daily.where(daily_df.daily >= daily_df.p99)
            perc99_tot = daily_df.groupby(pd.Grouper(freq='A')).sum()
            tots = list(perc99_tot.filtered)
            checks = [utils.day_check(t, p_max, p_max_filled) for t in tots]

        else:
            checks = [np.nan]

        return checks

    def prcptot_check_annual(self) -> List[int]:
        """Indicative check against annual total: PRCPTOT. Annual total precipitation in wet days:

        Returns:
            Magnitudes of exceedance for yearly totals
        """
        # pMax, pMaxFilled = getPRCPTOT(self.gauge.latitude, self.gauge.longitude)
        p_max, p_max_filled = utils.get_etccdi_value(self.etcdii_data, 'PRCPTOT', self.gauge.longitude, self.gauge.latitude)

        if np.isfinite(p_max) or np.isfinite(p_max_filled):
            ann_tots = self.gauge.data.groupby(pd.Grouper(freq='A')).sum()
            tots = list(ann_tots)
            checks = [utils.day_check(t, p_max, p_max_filled) for t in tots]
        else:
            checks = [np.nan]

        return checks

    # Long wet/dry spell checks
    # -------------------------

    def cwd_check(self) -> List[Union[int, float]]:
        """Consecutive wet days check
        ETCCDI provide an index for maximum length of wet spell.
        We can use this to see if there are a suspicious number of consecutive wet hours recorded.
        Consecutive Wet Days: Maximum length of wet spell, maximum number of consecutive days with RR = 1mm:
        Let RRij be the daily precipitation amount on day i in period j.
        Count the largest number of consecutive days where: RRij = 1mm

        Returns:
            Magnitudes of exceedence of the length of longest wet period
        """
        vals = self.gauge.data
        longest_wet_period, longest_wet_period_filled = utils.get_etccdi_value(self.etcdii_data, 'CWD', self.gauge.longitude, self.gauge.latitude)
        start_index_list, duration_list = utils.get_wet_periods(vals)
        flags_list = [0 for i in range(len(vals))]

        if np.isfinite(longest_wet_period) or np.isfinite(longest_wet_period_filled):

            for wetPeriod in range(len(start_index_list)):
                flag = utils.spell_check(duration_list[wetPeriod], longest_wet_period, longest_wet_period_filled)

                for j in range(start_index_list[wetPeriod],
                               min(start_index_list[wetPeriod] + duration_list[wetPeriod], (len(flags_list) - 1)), 1):
                    flags_list[j] = flag

        else:
            flags_list = [np.nan for i in range(len(vals))]

        return flags_list

    # Long dry spells
    # ---------------

    def cdd_check(self) -> List[Union[int, float]]:
        """Consecutive dry days check
        ETCCDI provide an index for maximum length of dry spell.
        We can use this to see if there are a suspicious number of consecutive dry hours recorded.
        Consecutive Dry Days: Maximum length of dry spell, maximum number of consecutive days with RR < 1mm:
        Let RRij be the daily precipitation amount on day i in period j.
        Count the largest number of consecutive days where: RRij < 1mm

        Returns:
            Magnitudes of exceedence of the length of longest dry period
        """
        vals = list(self.gauge.data)
        longest_dry_period, longest_dry_period_filled = utils.get_etccdi_value(self.etcdii_data, 'CDD', self.gauge.longitude, self.gauge.latitude)

        start_index_list, duration_list = utils.get_dry_periods(vals)
        flags_list = [0 for i in range(len(vals))]

        if np.isfinite(longest_dry_period) or np.isfinite(longest_dry_period_filled):

            for dryPeriod in range(len(start_index_list)):
                flag = utils.spell_check(duration_list[dryPeriod], longest_dry_period, longest_dry_period_filled)

                for j in range(start_index_list[dryPeriod], start_index_list[dryPeriod] + duration_list[dryPeriod], 1):
                    flags_list[j] = flag
        else:
            flags_list = [np.nan for i in range(len(vals))]

        return flags_list

    # Non-Threshold Checks
    # --------------------

    def get_sdii(self) -> List[float]:
        """Simple precipitation intensity index

        Returns:
            SDII from ETCCDI and from gauge values
        """
        # *** CHECK HOURLY WORLD RECORD PRECIPITATION ***
        # ?? insert a check for whether gauge SDII exceeds minimum tip / resolution/precision ??

        # Remove any hours exceeding world record in the gauge record
        df1 = self.gauge.data.copy().to_frame()
        df1.columns = ['val']
        df1['val'] = np.where(df1['val'] > utils.world_records['hourly'], np.nan, df1['val'])

        # Aggregate gauge to daily and remove any days exceeding world record
        # - remove first and last days assuming might be incomplete
        df2 = df1.resample("D", label='left', closed='right').apply(lambda x: x.values.sum())
        df2 = df2.loc[(df2.index > df2.index.min()) & (df2.index < df2.index.max())]
        df2['val'] = np.where(df2['val'] > utils.world_records['daily'], np.nan, df2['val'])

        # Calculate SDII from gauge
        prcp_sum = df2.loc[df2['val'] >= 1.0, 'val'].sum()
        wetday_count = df2.loc[df2['val'] >= 1.0, 'val'].count()
        sdii_gauge = prcp_sum / float(wetday_count)

        # Retrieve SDII from gridded ETCCDI datasets
        sdii_cell, sdii_filled = utils.get_etccdi_value(self.etcdii_data, 'SDII', self.gauge.longitude, self.gauge.latitude)
        if np.isfinite(sdii_cell):
            sdii_gridded = sdii_cell
        else:
            if np.isfinite(sdii_filled):
                sdii_gridded = sdii_filled
            else:
                sdii_gridded = np.nan

        return [sdii_gridded, sdii_gauge]

    # Daily accumulation checks
    # -------------------------

    def daily_accums_check(self) -> List[int]:
        """Check daily accumulations
        Suspect daily accumulations flagged where a recorded rainfall amount at these times is preceded by 23 hours
        with no rain. A threshold of 2x the mean wet day amount for the corresponding month is applied to increase the
        chance of identifying accumulated values at the expense of genuine, moderate events.

        Returns:
            A list of flags
        """
        vals = list(self.gauge.data)

        mean_wet_day_val, mean_wet_day_val_filled = self.get_sdii()

        flags = [0 for i in range(len(vals))]

        for i in range(len(vals) - 24):
            day_val_list = vals[i:i + 24]
            flag = utils.daily_accums_day_check(day_val_list, mean_wet_day_val, mean_wet_day_val_filled)
            if flag > max(flags[i:i + 24]):
                flags[i:i + 24] = [flag for j in range(24)]
        
        # ---
        # Update flags such that only periods of >=2 consecutive days of flags
        # are retained for the lower magnitude values
        
        # Lag flags forwards and backwards to help identify flag periods
        df = self.gauge.data.copy().to_frame()
        df.columns = ['val']
        df['flag'] = flags
        df['prev_flag'] = df.shift(1)['flag']
        df['next_flag'] = df.shift(-1)['flag']
        df.iloc[0, df.columns.get_loc('prev_flag')] = 0
        df.iloc[df['val'].shape[0]-1, df.columns.get_loc('next_flag')] = 0
        
        # Find indices marking start and end of streaks of flags
        # - any possibility of start without end?
        start_inds = np.flatnonzero((df.prev_flag == 0) & (df.flag > 0))
        end_inds = np.flatnonzero((df.flag > 0) & (df.next_flag == 0))
        
        # Calculate length of continuous flag durations and get corresponding
        # flag value
        df0 = pd.DataFrame({'start': start_inds, 'end': end_inds})
        df0['duration'] = df0['end'] - df0['start'] + 1
        
        # Filter on periods of <2 days with flags if flags are for low magnitude
        # accumulations and update flag series (to 0)
        df0 = df0.loc[df0['duration'] < 48]
        for row in df0.iterrows():
            idx1 = int(row[1].start)
            idx2 = int(row[1].end)
            period_flag = df.iloc[idx1, df.columns.get_loc('flag')]
            if period_flag >= 3:
                df.iloc[idx1:idx2 + 1, df.columns.get_loc('flag')] = 0
        
        # ---
        # Find periods of zeros bounded by potential daily accumulations
        
        # Get indices of wet hours that have a daily accumulation flag >0
        inds = np.flatnonzero((df.val > 0.0) & (df.flag > 0))
        
        # Calculate differences between these indices
        df1 = pd.DataFrame({'indices': inds})
        df1['diffs'] = df1['indices'].diff()
        df1.iloc[0, df1.columns.get_loc('diffs')] = 0
        
        # If differences are multiples of 24 AND if sum of rainfall between
        # indices is zero then flag zeros (if not already flagged)
        df1['mod24'] = np.mod(df1['diffs'], 24)
        df1 = df1.loc[(df1['diffs'] > 24) & (df1['mod24'] == 0)]
        for row in df1.iterrows():
            idx1 = int(row[1].indices) - int(row[1].diffs) + 1
            idx2 = int(row[1].indices) - 23 - 1 #- 1
            period_sum = df.iloc[idx1:idx2 + 1, df.columns.get_loc('val')].sum()
            if period_sum == 0.0:
                df.iloc[idx1:idx2 + 1, df.columns.get_loc('flag')] = 6
        flags = df['flag'].tolist()

        return flags

    def monthly_accums_check(self) -> List[Union[int, float]]:
        """Check monthly accumulations
        Flags month prior to high value

        Returns:
            A list of flags
        """
        # Find threshold for wet hour following dry month (2 * mean wet day rainfall)
        mean_wetday_val, mean_wetday_val_filled = self.get_sdii()
        if np.isnan(mean_wetday_val):
            threshold = mean_wetday_val_filled * 2.0
        else:
            threshold = mean_wetday_val * 2.0

        # Lag values forwards and backwards to help identify consecutive value streaks
        df = self.gauge.data.copy().to_frame()
        df.columns = ['val']
        df['prev'] = df.shift(1)['val']
        df['next'] = df.shift(-1)['val']

        # Look for streaks of consecutive zeros followed by a wet hour
        start_inds = np.flatnonzero(((df.prev > 0.0) | (np.isnan(df.prev))) & (df.val == 0.0) &
                                    (df.next == 0.0))
        end_inds = np.flatnonzero((df.prev == 0.0) & (df.val == 0.0) &
                                  ((df.next > 0.0) | (np.isnan(df.next)))) + 1

        # Check whether any periods identified (if not then may be a very high
        # proportion of missing data
        if start_inds.shape[0] > 0:

            # Check whether final start index has a corresponding end index
            if end_inds.shape[0] == (start_inds.shape[0] - 1):
                end_inds = end_inds.tolist()
                end_inds.append(start_inds[-1])
                end_inds = np.asarray(end_inds)

            # Check whether final end index is out of array bounds (by 1)
            # - this occurs if final period stretches to the end of the dataframe,
            # where 'next' will be a nan
            if int(end_inds[-1]) == len(df['val']):
                end_inds[-1] -= 1

            # Summary dataframe of periods
            df1 = pd.DataFrame(
                dict(start=start_inds, end=end_inds))
            df1['diff'] = df1['end'] - df1['start'] + 1

            # Subset on periods with length of >= 720 days
            df1 = df1.loc[df1['diff'] >= 720]

            # Code below would adjust any periods >720 days to be =720 days (i.e.
            # alter period start date) - not currently used

            # Filter on periods where end wet hour exceeds threshold (greater than
            # 2 * mean wet day rainfall)
            df1['end_rainfall'] = np.nan
            i = 0
            for row in df1.iterrows():
                idx = int(row[1].end)
                df1.iloc[i, df1.columns.get_loc('end_rainfall')] = (
                    df.iloc[idx, df.columns.get_loc('val')])
                i += 1
            df2 = df1.loc[df1['end_rainfall'] > threshold].copy()

            # Find out if the 23 hours following the wet hour are wet or dry
            # (0=dry, 1=wet (any rain))
            df2['end_nextday_wet'] = 0
            i = 0
            for row in df2.iterrows():
                idx = int(row[1].end)
                rainfall_sum = df.iloc[idx + 1:idx + 1 + 23, df.columns.get_loc('val')].sum()
                if rainfall_sum > 0.0:
                    df2.iloc[i, df2.columns.get_loc('end_nextday_wet')] = 1
                i += 1

            # Define flags
            flag = 1
            if np.isnan(mean_wetday_val):
                flag = 2
            df2['flag'] = flag
            df2['flag'] = np.where(df2['end_nextday_wet'] == 1, df2['flag'] + 2,
                                   df2['flag'])

            # Make list of flags
            flags = [0 for i in range(len(df['val']))]
            for row in df2.iterrows():
                for i in range(int(row[1].start), int(row[1].end + 1)):
                    flags[i] = int(row[1].flag)

        # If no periods identified (e.g. lots of missing data) return nans
        else:
            flags = [np.nan for i in range(len(df['val']))]

        return flags

    def streaks_check(self) -> List[int]:
        """Streaks check

        Streaks: This is where you see the same value repeated in a run.
        Currently this records streaks of 2hrs in a row or more over 2 x Monthly mean rainfall.
        It is considered to be unlikely that you would see even 2 consecutive large rainfall amounts.
        For this code I have substituted the monthly mean rainfall for SDII as I want the thresholds
        to be independent of the rainfall time series as the global dataset is of highly variable quality.

        Returns:
            A list of flags
        """
        # Find wet day rainfall threshold (for streaks of any length)
        # mean_wetday_val, mean_wetday_val_filled = getSDII(self.gauge.latitude, self.gauge.longitude)
        mean_wetday_val, mean_wetday_val_filled = self.get_sdii()
        threshold = mean_wetday_val * 2.0
        if np.isnan(mean_wetday_val):
            threshold = mean_wetday_val_filled * 2.0

        # Lag values forwards and backwards to help identify consecutive value streaks
        df = self.gauge.data.copy().to_frame()
        df.columns = ['val']
        df['prev'] = df.shift(1)['val']
        df['next'] = df.shift(-1)['val']
        df['prev'] = np.where(df['prev'].isnull(), 0, df['prev'])
        df['next'] = np.where(df['next'].isnull(), 0, df['next'])

        # Look for streaks of values exceeding 2 * mean wet day rainfall
        df1 = pd.DataFrame(
            dict(start=np.flatnonzero((df.val != df.prev) & (df.val == df.next) &
                                      (df.val >= threshold)),
                 end=np.flatnonzero((df.val == df.prev) & (df.val != df.next) &
                                    (df.val >= threshold))))
        df1['diff'] = df1['end'] - df1['start'] + 1
        
        # Look also for long streaks of relatively low values exceeding the data
        # resolution
        # - simplified to just use one minimum value threshold for determining long
        # streaks of relatively low values (rather than yearly varying threshold)
        
        # Identify minimum threshold
        # - set lower and upper bounds for the threshold based on typical highest
        # measurement resolution and lowest resolution (US)
        min_threshold = np.min(df['val'][df['val'] > 0.0])
        min_threshold = np.maximum(min_threshold, 0.1)
        min_threshold = np.minimum(min_threshold, 2.6)

        # Look for streaks of >= 12 consecutive values > minimum data value above 0
        df2 = pd.DataFrame(
            dict(start=np.flatnonzero((df.val != df.prev) & (df.val == df.next) &
                                      (df.val > min_threshold)),
                 end=np.flatnonzero((df.val == df.prev) & (df.val != df.next) &
                                    (df.val > min_threshold))))
        df2['diff'] = df2['end'] - df2['start'] + 1
        df2 = df2.loc[df2['diff'] >= 12]
        
        # Look also for streaks of >= 24 values of any number to account for
        # any daily repeated/disaggregated streaks missed in the steps above
        df3 = pd.DataFrame(
            dict(start=np.flatnonzero((df.val != df.prev) & (df.val == df.next) &
                                      (df.val > 0.0)),
                 end=np.flatnonzero((df.val == df.prev) & (df.val != df.next) &
                                    (df.val > 0.0))))
        df3['diff'] = df3['end'] - df3['start'] + 1
        df3 = df3.loc[df3['diff'] >= 24]
        
        # Compile flags
        # - possible that a period could have more than one flag value, so the order 
        # of append operations "prioritises" streaks of >= 24 hours which helps
        # to remove any periods of zeros in daily disaggregated/repeated series
        flag = 1
        if np.isnan(mean_wetday_val):
            flag = 2
        df1['flag'] = flag
        df2['flag'] = 3
        df3['flag'] = 4
        df4 = df1.append(df2)
        df4 = df4.append(df3)

        # Make list of flags
        flags = [0 for i in range(len(df['val']))]
        for row in df4.iterrows():
            for i in range(row[1].start, row[1].end + 1):
                flags[i] = row[1].flag
        
        # Find periods of zeros bounded by streaks of >=24 hours by getting
        # indices of wet hours that have a flag == 4
        df['flag'] = flags
        inds = np.flatnonzero((df.val > 0.0) & (df.flag == 4))
        
        # Calculate differences between these indices
        df5 = pd.DataFrame({'indices': inds})
        df5['diffs'] = df5['indices'].diff()
        df5.iloc[0, df5.columns.get_loc('diffs')] = 0
        
        # If differences are multiples of 24 AND if sum of rainfall between
        # indices is zero then flag zeros (if not already flagged)
        # - note difference between indices of preceding and next 4 flag is 25
        # if there are 24 hours missing in between etc - so expecting 1 from
        # mod calculation
        df5['mod24'] = np.mod(df5['diffs'], 24)
        df5 = df5.loc[(df5['diffs'] >= 24) & (df5['mod24'] == 1)]
        
        for row in df5.iterrows():
            idx1 = int(row[1].indices) - int(row[1].diffs) + 1
            idx2 = int(row[1].indices) - 1
            period_sum = df.iloc[idx1:idx2 + 1, df.columns.get_loc('val')].sum()
            if period_sum == 0.0:
                df.iloc[idx1:idx2 + 1, df.columns.get_loc('flag')] = 5
        flags = df['flag'].tolist()

        return flags

    def change_in_min_val_check(self) -> Tuple[int, List[int]]:
        """Change in minimum value check

        Change in minimum value: This is an homogeneity check to see if the resolution of the data has changed.

        Returns:
            Change flag and flagged years

        """
        # Filter on values >0
        df = self.gauge.data[self.gauge.data > 0.0].to_frame()
        df.columns = ['val']

        # Find minimum by year
        df = df.groupby(df.index.year).min()
        
        # Identify years where minimum value changes from one year to the next
        # - focusing on whether there is a change between one year and the next
        # available year, i.e. if any years with no data in between then they
        # are ignored
        df['prev_val'] = df.shift(1)['val']
        df.iloc[0, df.columns.get_loc('prev_val')] = df.iloc[0, df.columns.get_loc('val')]
        df['flag'] = np.where(df['val'] == df['prev_val'], 0, 1)
        df = df.loc[df['flag'] == 1]
        flag_years = df.index.tolist()
        if len(flag_years) > 0:
            change_flag = 1
        else:
            change_flag = 0

        return change_flag, flag_years

    # Neighbour Checks - Basic functions
    # ----------------------------------

    def find_neighbours(self, frequency: str) -> Union[List[str], Tuple[List[str], List[str]]]:
        """Helper function, finds neighbouring stations

        Args:
            frequency: must be either hourly, daily or monthly

        Returns:
            Names or names and paths of neighbouring stations
        """

        assert frequency in ['hourly', 'daily', 'monthly']
        # float("nan") returns np.nan so needs to be handled separately (occurs in some Italy (Sicily) files)
        # whereas float("NA") returns value error (i.e. convention in most raw/formatted files)
        try:
            if self.gauge.elevation != "nan":
                elv = float(self.gauge.elevation)
            else:
                elv = 100
        except:
            elv = 100

        tree, coords, n_dates, names = {
            'hourly': (self.hourly_n_tree, self.hourly_n_coords, self.hourly_n_dates, self.hourly_n_names),
            'daily': (self.daily_tree, self.daily_coords, self.daily_dates, self.daily_names),
            'monthly': (self.monthly_tree, self.monthly_coords, self.monthly_dates, self.monthly_names),

        }[frequency]

        converted_coords = utils.geodetic_to_ecef(self.gauge.latitude, self.gauge.longitude, elv)

        distance_to_gauges, gauge_indices = tree.query(converted_coords, k=30)

        overlap = []
        paired_stations = []
        distance = []
        paths = []

        dates = (self.gauge.start_datetime, self.gauge.end_datetime)

        counter = 0
        for i in range(min(len(names), len(distance_to_gauges))):
            gauge_index = gauge_indices[i]
            _, gauge_overlap = utils.calculate_overlap(dates, n_dates[gauge_index])
            gauge_name = names[gauge_index]
            gauge_distance = distance_to_gauges[i]

            if gauge_distance < 50000:  # must be within 50km
                if gauge_overlap > 365 * 3:  # must have at least 3 years overlap
                    if counter < 10:  # want to select the closest 10
                        overlap.append(gauge_overlap)
                        paired_stations.append(gauge_name)
                        distance.append(gauge_distance)
                        if frequency == 'hourly':
                            paths.append(self.hourly_n_paths[gauge_index])
                        counter += 1

        if len(paired_stations) >= 3:
            if frequency == 'hourly':
                return paired_stations, paths
            else:
                return paired_stations
        else:
            if frequency == 'hourly':
                return [], []
            else:
                return []

    def check_hourly_neighbours(self) -> Tuple[List[int], List[int]]:
        """Hourly neighbours check against GSDR

        Returns:
            Flags and dry flags for each value

        """
        df = self.gauge.data.to_frame("target")

        # convert hourly to daily 7am-7am
        daily_values = df.target.resample('24H', base=7, closed='right').sum(min_count=24).round(1)
        daily_values.index = daily_values.index.date

        neighbours, paths = self.find_neighbours('hourly')

        # dp 30/11/2019 - assuming neighbours[0] is the target
        if len(neighbours) > 1:

            # get GSDR
            neighbour_dfs = []
            for idx in range(1, len(neighbours)):
                neighbour_dfs.append(utils.get_gsdr(neighbours[idx], paths[idx]))

            # filter out gauges with affinity index < 0.9
            filtered_neighbour_dfs = []
            for neighbour_df in neighbour_dfs:
                affinity_index, _, _ = utils.calculate_affinity_index_and_pearson(daily_values.to_frame("ts1"),
                                                                                  neighbour_df)
                if affinity_index > 0.9:
                    filtered_neighbour_dfs.append(neighbour_df)

            # do neighbour check on wet day values
            flags_df = utils.check_neighbours(daily_values.to_frame("ts1"), filtered_neighbour_dfs,
                                              self.gauge.station_id, 'hourly').rename('flags')

            # do neighbour check for dry periods and flag the whole 15 day period
            dry_flags = utils.check_neighbours_dry(daily_values.to_frame("ts1"),
                                                   filtered_neighbour_dfs).rename('dry_flags')

            # add daily flags back onto hourly

            df = pd.concat([df, flags_df, dry_flags], axis=1)
            
            # Ensure that the day before the beginning of the hourly time 
            # series is not incorporated as a result of the concat operation
            df = df.loc[self.gauge.start_datetime:self.gauge.end_datetime].fillna(method="ffill", limit=23).fillna(-999)

            return list(df.flags.astype(int)), list(df.dry_flags.astype(int))

        else:
            tmp = [-999 for _ in range(df['roll'].shape[0])]
            return tmp, tmp

    def check_daily_neighbours(self) -> Tuple[List[int], int, float, float, float, List[int]]:
        """Daily neighbours check against GPCC

        Returns:
            Flags, offset_flag, affinity index, correlation, factor, and dry flags

        """
        df = self.gauge.data.to_frame("target")

        # convert hourly to daily 7am-7am
        daily_values = df.target.resample('24H', base=7, closed='right').sum(min_count=24).round(1)
        daily_values.index = daily_values.index.date

        # offset by one day in either direction to help identify optimum offset
        daily_values_lag_minus1 = pd.Series(daily_values.values, index=daily_values.index - timedelta(days=1))
        daily_values_lag_plus1 = pd.Series(daily_values.values, index=daily_values.index + timedelta(days=1))

        neighbours = self.find_neighbours('daily')

        if len(neighbours) > 0:
            
            # check for and remove any duplicates in neighbours list
            neighbours = list(dict.fromkeys(neighbours))

            # get gpcc
            neighbour_dfs = []
            for idx in neighbours:
                neighbour_start_year = self.daily_dates[self.daily_names.index(idx)][0].year
                neighbour_end_year = self.daily_dates[self.daily_names.index(idx)][1].year
                neighbour_dfs.append(utils.get_daily_gpcc(self.daily_path, neighbour_start_year, neighbour_end_year, idx))

            # get matching stats for nearest gauge and offset
            nearest = neighbour_dfs[0].rename(columns={"GPCC": "ts2"})
            affinity_index_lag_minus1, r2_lag_minus1, _ = utils.calculate_affinity_index_and_pearson(daily_values_lag_minus1.to_frame("ts1"), nearest)
            affinity_index_lag0, r2_lag0, factor_lag0 = utils.calculate_affinity_index_and_pearson(daily_values.to_frame("ts1"), nearest)
            affinity_index_lag_plus1, r2_lag_plus1, _ = utils.calculate_affinity_index_and_pearson(daily_values_lag_plus1.to_frame("ts1"), nearest)

            affinity_indexes = [affinity_index_lag_minus1, affinity_index_lag0, affinity_index_lag_plus1]
            r2_values = [r2_lag_minus1, r2_lag0, r2_lag_plus1]

            if affinity_indexes.index(max(affinity_indexes)) == r2_values.index(max(r2_values)):
                offset_flag = affinity_indexes.index(max(affinity_indexes)) - 1
            else:
                offset_flag = 0

            # filter out gauges with affinity index < 0.9
            filtered_neighbour_dfs = []
            for neighbour_df in neighbour_dfs:
                neighbour_affinity_index, _, _ = utils.calculate_affinity_index_and_pearson(daily_values.to_frame("ts1"), neighbour_df)
                if neighbour_affinity_index > 0.9:
                    filtered_neighbour_dfs.append(neighbour_df)
                else:
                    pass

            # do neighbour check on wet day values
            flags_df = utils.check_neighbours(daily_values.to_frame("ts1"), filtered_neighbour_dfs, 
                                              self.gauge.station_id, 'daily').rename('flags')

            # do neighbour check for dry periods and flag the whole 15 day period
            dry_flags = utils.check_neighbours_dry(daily_values.to_frame("ts1"), 
                                                   filtered_neighbour_dfs).rename('dry_flags')

            # add daily flags back onto hourly

            df = df.join(flags_df).join(dry_flags)
            
            # Ensure that the day before the beginning of the hourly time 
            # series is not incorporated as a result of the concat operation
            df = df.loc[self.gauge.start_datetime:self.gauge.end_datetime].fillna(method="ffill", limit=23).fillna(-999)

            return \
                list(df.flags.astype(int)), \
                offset_flag, \
                round(affinity_index_lag0, 5), \
                round(r2_lag0, 5), \
                round(factor_lag0, 5), \
                list(df.dry_flags.astype(int))

        # -999 if no neighbours
        else:
            tmp = [-999 for i in range(df['roll'].shape[0])]
            return tmp, -999, -999, -999, -999, tmp

    def check_monthly_neighbours(self) -> Tuple[List[int], List[int]]:
        """Monthly neighbours check

        Returns:
            Flags and factor flags
        """
        df = self.gauge.data.to_frame("target")
<<<<<<< HEAD
        
        # Prepare for resampling to monthly by finding if month is >= 95% complete
        # - if so replace nans with zeros
        df['count'] = df.groupby([df.index.year, df.index.month]).transform('count')
        df['expected'] = df.index.days_in_month * 24
        df['frac_complete'] = df['count'] / df['expected']
        df.loc[np.isnan(df['target']) & (df['frac_complete'] >= 0.95), 'target'] = 0.0
        df.drop(['count', 'expected', 'frac_complete'], axis=1, inplace=True)

        # convert hourly to monthly
=======

        # convert hourly to daily 7am-7am
        # groups including missing data are dropped by using np.array.sum
>>>>>>> 8fa4b228
        dfm = df.resample("M", label='right', closed='right').apply(lambda x: x.values.sum())
        # find neighbours
        neighbours = self.find_neighbours('monthly')

        # Check for duplicate neighbours
        if neighbours is not None:
            tmp = []
            for n in neighbours:
                if n not in tmp:
                    tmp.append(n)
            neighbours = tmp.copy()

        if neighbours is None:
            hourly_flags_s = df.copy()
            hourly_flags_s['flags'] = -999
            hourly_factor_flags_s = df.copy()
            hourly_factor_flags_s['factor_flags'] = -999
        else:

            # get gpcc
            neighbour_dfs = []
            for n_id in neighbours:
                neighbour_start_year = self.monthly_dates[self.monthly_names.index(n_id)][0].year
                neighbour_end_year = self.monthly_dates[self.monthly_names.index(n_id)][1].year
                neighbour_dfs.append(
                    utils.get_monthly_gpcc(self.monthly_path, neighbour_start_year, neighbour_end_year, n_id))
            # get matching stats for nearest gauge and offset calculateAffinityIndexAndPearson(ts1, ts2)
            # -> returns a flag

            # do neighbour check

            flags_df, factor_flags_df = utils.check_m_neighbours(dfm, neighbour_dfs)

            # fill in flags for months as needed
            # - set dates to be at 2300 (rather than 0000) so bfill works
            flags_df.index += timedelta(hours=23)
            factor_flags_df.index += timedelta(hours=23)
            orig_dates = list(df.index.values)
<<<<<<< HEAD
            hourly_flags_s = flags_df.reindex(orig_dates, method="bfill")
            hourly_factor_flags_s = factor_flags_df.reindex(orig_dates, method="bfill")
            hourly_flags_s = hourly_flags_s.to_frame()
            hourly_factor_flags_s = hourly_factor_flags_s.to_frame()

            # no longer need to set flags as nans if <95% completeness at this point,
            # as this is now handled at the beginning
            # - utils.check_m_neighbours will set the flag to nan for any months where
            # the target (aggregated to monthly) is a nan
=======
            hourly_flags_s = flags_df.reindex(orig_dates, method="bfill").to_frame()
            hourly_factor_flags_s = factor_flags_df.reindex(orig_dates, method="bfill").to_frame()

            # count valid values within month and set flag as nan if more than 5% of data is missing
            # - hourly percentage differences
            for flags in [hourly_flags_s, hourly_factor_flags_s]:
                flags['count'] = flags.groupby(
                    [flags.index.year, flags.index.month]).transform('count')
                flags['expected'] = flags.index.days_in_month * 24
                flags['frac_complete'] = flags['count'] / flags['expected']

            hourly_flags_s.loc[hourly_flags_s['frac_complete'] < 0.95, 'flags'] = np.nan
            hourly_flags_s.drop(['count', 'expected', 'frac_complete'], axis=1, inplace=True)
            hourly_factor_flags_s.loc[hourly_factor_flags_s['frac_complete'] < 0.95, 'factor_flags'] = np.nan
            hourly_factor_flags_s.drop(['count', 'expected', 'frac_complete'], axis=1, inplace=True)
>>>>>>> 8fa4b228

            hourly_flags_s.fillna(-999, inplace=True)
            hourly_factor_flags_s.fillna(-999, inplace=True)

        return list(hourly_flags_s['flags'].astype(int)), list(hourly_factor_flags_s['factor_flags'].astype(int))

    def get_flags(self) -> __qualname__:
        """Runs all quality control checks

        Returns:
            This Qc object
        """

        # Ensure non-nan lat/lon before neighbour checks (issue for some Sicily stations)
        if np.isfinite(self.gauge.latitude) and np.isfinite(self.gauge.longitude):
            self.hourly_neighbours, self.hourly_neighbours_dry = self.check_hourly_neighbours()
            if self.use_daily_neighbours:
                self.daily_neighbours, self.offset, self.preQC_affinity_index, self.preQC_pearson_coefficient, \
                self.factor_daily, self.daily_neighbours_dry = self.check_daily_neighbours()
            if self.use_monthly_neighbours:
                self.monthly_neighbours, self.factor_monthly = self.check_monthly_neighbours()

        self.world_record = self.world_record_check_ts()

        self.Rx1day = self.rx1day_check_ts()

        self.CDD = self.cdd_check()

        self.daily_accumualtions = self.daily_accums_check()

        self.monthly_accumulations = self.monthly_accums_check()

        self.streaks = self.streaks_check()

        self.percentiles = self.check_percentiles()

        self.k_largest = self.check_k_largest()

        self.days_of_week = self.check_days_of_week()

        self.hours_of_day = self.check_hours_of_day()

        self.intermittency = self.check_intermittency()

        self.breakpoint = self.check_break_point()

        self.R99pTOT = self.r99ptot_check_annual()

        self.PRCPTOT = self.prcptot_check_annual()

        self.change_min_value = self.change_in_min_val_check()

        return self

    def write(self, directory: str):
        """Write flags and values to a text file named <station_id>_QC.txt

        Args:
            directory: the path to the directory to create the file in
        """
        if not os.path.exists(directory):
            os.mkdir(directory)
        with open(os.path.join(directory, self.gauge.station_id) + '_QC.txt', 'w') as o:
            o.write(
                "Station ID: {self.gauge.station_id}\n"
                "Country: {self.gauge.country}\n"
                "Original Station Number: {self.gauge.original_station_number}\n"
                "Original Station Name: {self.gauge.original_station_name}\n"
                "Path to original data: {self.gauge.path_to_original_data}\n"
                "Latitude: {self.gauge.latitude}\n"
                "Longitude: {self.gauge.longitude}\n"
                "Start datetime: {self.gauge.start_datetime:%Y%m%d%H}\n"
                "End datetime: {self.gauge.end_datetime:%Y%m%d%H}\n"
                "Elevation: {self.gauge.elevation}\n"
                "Number of records: {self.gauge.number_of_records}\n"
                "Percent missing data: {self.gauge.percent_missing_data:.2f}\n"
                "Original Timestep: {self.gauge.original_timestep}\n"
                "New Timestep: {self.gauge.new_timestep}\n"
                "Original Units: {self.gauge.original_units}\n"
                "New Units: {self.gauge.new_units}\n"
                "Time Zone: {self.gauge.time_zone}\n"
                "Daylight Saving info: {self.gauge.daylight_saving_info}\n"
                "No data value: {self.gauge.no_data_value}\n"
                "Resolution: {self.gauge.resolution:.2f}\n"
                "Other: {self.gauge.other}\n"
                "Years where Q95 equals 0: {self.percentiles[0]}\n"
                "Years where Q99 equals 0: {self.percentiles[1]}\n"
                "Years where k1 equals 0: {self.k_largest[0]}\n"
                "Years where k5 equals 0: {self.k_largest[1]}\n"
                "Years where k10 equals 0: {self.k_largest[2]}\n"
                "Uneven distribution of rain over days of the week: {self.days_of_week}\n"
                "Uneven distribution of rain over hours of the day: {self.hours_of_day}\n"
                "Years with intermittency issues: {self.intermittency}\n"
                "Break point detected: {self.breakpoint}\n"
                "R99pTOT checks: {self.R99pTOT}\n"
                "PRCPTOT checks: {self.PRCPTOT}\n"
                "Years where min value changes: {self.change_min_value}\n"
                "Optimum offset: {self.offset}\n"
                "Pre QC Affinity Index: {self.preQC_affinity_index}\n"
                "Pre QC Pearson coefficient: {self.preQC_pearson_coefficient}\n"
                "Factor against nearest daily gauge: {self.factor_daily}\n".format(self=self))

            empty_series = np.full(len(self.gauge.data), self.gauge.no_data_value, dtype=int)

            if self.hourly_neighbours is None:
                self.hourly_neighbours = empty_series

            if self.hourly_neighbours_dry is None:
                self.hourly_neighbours_dry = empty_series

            if self.daily_neighbours is None:
                self.daily_neighbours = empty_series

            if self.daily_neighbours_dry is None:
                self.daily_neighbours_dry = np.full(len(self.gauge.data), self.gauge.no_data_value, dtype=int)

            if self.monthly_neighbours is None:
                self.monthly_neighbours = np.full(len(self.gauge.data), self.gauge.no_data_value, dtype=int)

            if self.world_record is None:
                self.world_record = empty_series

            if self.Rx1day is None:
                self.Rx1day = empty_series

            if self.CWD is None:
                self.CWD = empty_series

            if self.CDD is None:
                self.CDD = empty_series

            if self.daily_accumualtions is None:
                self.daily_accumualtions = empty_series

            if self.monthly_accumulations is None:
                self.monthly_accumulations = empty_series

            if self.streaks is None:
                self.streaks = empty_series

            if self.factor_monthly is None:
                self.factor_monthly = empty_series

            self.gauge.data.fillna(self.gauge.no_data_value, inplace=True)
            vals_flags = zip([float(format(v, '.3f')) for v in self.gauge.data.values],
                             self.hourly_neighbours,
                             self.hourly_neighbours_dry,
                             self.daily_neighbours,
                             self.daily_neighbours_dry,
                             self.monthly_neighbours,
                             self.world_record,
                             self.Rx1day,
                             self.CWD,
                             self.CDD,
                             self.daily_accumualtions,
                             self.monthly_accumulations,
                             self.streaks,
                             self.factor_monthly)
            print(vals_flags)
            o.writelines(str(a)[1:-1] + "\n" for a in vals_flags)


def read_intense_qc(path_or_stream: Union[IO, str], only_metadata: bool = False):
    """Read flags and rainfall values from an INTENSE QC file

    Args:
        path_or_stream: a path of the file to read from or an I/O stream
        only_metadata: if True then stop reading after metadata
    """
    metadata = []
    if type(path_or_stream) == str:
        try:
            with open(path_or_stream, 'rb') as f:
                while True:
                    try:
                        key, val = f.readline().strip().split(':', maxsplit=1)
                        key = key.lower()
                        metadata.append((key.strip(), val.strip()))
                    except:
                        key = "other"
                        val = ""
                    if 'factor against nearest daily gauge' in metadata[-1][0].lower():
                        break
                if only_metadata:
                    data = None
                else:
                    data = f.readlines()
        except:
            with open(path_or_stream, 'r') as f:
                while True:
                    try:
                        key, val = f.readline().strip().split(':', maxsplit=1)
                        key = key.lower()
                        metadata.append((key.strip(), val.strip()))
                    except:
                        key = "other"
                        val = ""
                    if 'factor against nearest daily gauge' in metadata[-1][0].lower():
                        break
                if only_metadata:
                    data = None
                else:
                    data = f.readlines()

    else:
        f = path_or_stream
        while True:
            try:
                key, val = str(f.readline().strip())[2:-1].split(':', maxsplit=1)
                key = key.lower()
                metadata.append((key.strip(), val.strip()))
            except:
                key = "other"
                val = ""
            if 'factor against nearest daily gauge' in metadata[-1][0].lower():
                break
        if only_metadata:
            data = None
        else:
            data = f.readlines()
    metadata = dict(metadata)

    for variable in ['country', 'elevation', 'time zone', 'daylight saving info', 'original station name',
                     'original station number']:
        if variable not in metadata.keys():
            metadata[variable] = 'NA'
    if data is not None:
        try:
            data = [i.rstrip().split(", ") for i in data]
        except:
            # working on files written from linux (DWD server), it seems to work
            # without specifying "utf-8" as argument for decode...
            data = [i.rstrip().decode().split(", ") for i in data]

        data = np.array(data)
        data = pd.DataFrame(data, pd.date_range(start=datetime.strptime(metadata['start datetime'], '%Y%m%d%H'),
                                                end=datetime.strptime(metadata['end datetime'], '%Y%m%d%H'),
                                                freq=metadata['new timestep'][:-2] + 'H'), dtype=float,
                            columns=["vals", "hourly_neighbours", "hourly_neighbours_dry", "daily_neighbours",
                                     "daily_neighbours_dry", "monthly_neighbours", "world_record", "Rx1day",
                                     "CWD", "CDD", "daily_accumualtions", "monthly_accumulations",
                                     "streaks", "factor_monthly"])

        data = data.where(data != -999)

    s = Gauge(station_id=metadata['station id'],
              path_to_original_data=metadata['path to original data'],
              latitude=utils.try_float(metadata['latitude']),
              longitude=utils.try_float(metadata['longitude']),
              original_timestep=metadata['original timestep'],
              original_units=metadata['original units'],
              new_units=metadata['new units'],
              new_timestep=metadata['new timestep'],
              data=data.vals,
              elevation=metadata['elevation'],
              country=metadata['country'],
              original_station_number=metadata['original station number'],
              original_station_name=metadata['original station name'],
              time_zone=metadata['time zone'])

    tmp = metadata['years where min value changes']
    change_flag = utils.try_int(tmp.split(", ")[0][1:])
    if change_flag == 0:
        change_list = [np.nan]
    elif change_flag == 1:
        years = tmp[5:-2]
        years = years.split(", ")
        change_list = [int(y) for y in years]
    
    qc = Qc(
        gauge=s,
        percentiles=(utils.try_list(metadata['years where q95 equals 0']), utils.try_list(metadata['years where q99 equals 0'])),
        k_largest=(utils.try_list(metadata['years where k1 equals 0']), utils.try_list(metadata['years where k5 equals 0']),
                     utils.try_list(metadata['years where k10 equals 0'])),
        days_of_week=utils.try_int(metadata['uneven distribution of rain over days of the week']),
        hours_of_day=utils.try_int(metadata['uneven distribution of rain over hours of the day']),
        intermittency=utils.try_list(metadata['years with intermittency issues']),
        breakpoint=utils.try_list(metadata['break point detected']),
        R99pTOT=utils.try_list(metadata['r99ptot checks']),
        PRCPTOT=utils.try_list(metadata['prcptot checks']),
        change_min_value=(change_flag, change_list),
        offset=utils.try_int(metadata['optimum offset']),
        preQC_affinity_index=utils.try_float(metadata['pre qc affinity index']),
        preQC_pearson_coefficient=utils.try_float(metadata['pre qc pearson coefficient']),
        factor_daily=utils.try_float(metadata['factor against nearest daily gauge']),

        hourly_neighbours=data.hourly_neighbours,
        hourly_neighbours_dry=data.hourly_neighbours_dry,
        daily_neighbours=data.daily_neighbours,
        daily_neighbours_dry=data.daily_neighbours_dry,
        monthly_neighbours=data.monthly_neighbours,
        world_record=data.world_record,
        Rx1day=data.Rx1day,
        CWD=data.CWD,
        CDD=data.CDD,
        daily_accumulations=data.daily_accumualtions,
        monthly_accumulations=data.monthly_accumulations,
        streaks=data.streaks,
        factor_monthly=data.factor_monthly
        
    )
    
    return qc<|MERGE_RESOLUTION|>--- conflicted
+++ resolved
@@ -1246,7 +1246,6 @@
             Flags and factor flags
         """
         df = self.gauge.data.to_frame("target")
-<<<<<<< HEAD
         
         # Prepare for resampling to monthly by finding if month is >= 95% complete
         # - if so replace nans with zeros
@@ -1257,11 +1256,7 @@
         df.drop(['count', 'expected', 'frac_complete'], axis=1, inplace=True)
 
         # convert hourly to monthly
-=======
-
-        # convert hourly to daily 7am-7am
         # groups including missing data are dropped by using np.array.sum
->>>>>>> 8fa4b228
         dfm = df.resample("M", label='right', closed='right').apply(lambda x: x.values.sum())
         # find neighbours
         neighbours = self.find_neighbours('monthly')
@@ -1292,7 +1287,6 @@
             # -> returns a flag
 
             # do neighbour check
-
             flags_df, factor_flags_df = utils.check_m_neighbours(dfm, neighbour_dfs)
 
             # fill in flags for months as needed
@@ -1300,33 +1294,13 @@
             flags_df.index += timedelta(hours=23)
             factor_flags_df.index += timedelta(hours=23)
             orig_dates = list(df.index.values)
-<<<<<<< HEAD
-            hourly_flags_s = flags_df.reindex(orig_dates, method="bfill")
-            hourly_factor_flags_s = factor_flags_df.reindex(orig_dates, method="bfill")
-            hourly_flags_s = hourly_flags_s.to_frame()
-            hourly_factor_flags_s = hourly_factor_flags_s.to_frame()
+            hourly_flags_s = flags_df.reindex(orig_dates, method="bfill").to_frame()
+            hourly_factor_flags_s = factor_flags_df.reindex(orig_dates, method="bfill").to_frame()
 
             # no longer need to set flags as nans if <95% completeness at this point,
             # as this is now handled at the beginning
             # - utils.check_m_neighbours will set the flag to nan for any months where
             # the target (aggregated to monthly) is a nan
-=======
-            hourly_flags_s = flags_df.reindex(orig_dates, method="bfill").to_frame()
-            hourly_factor_flags_s = factor_flags_df.reindex(orig_dates, method="bfill").to_frame()
-
-            # count valid values within month and set flag as nan if more than 5% of data is missing
-            # - hourly percentage differences
-            for flags in [hourly_flags_s, hourly_factor_flags_s]:
-                flags['count'] = flags.groupby(
-                    [flags.index.year, flags.index.month]).transform('count')
-                flags['expected'] = flags.index.days_in_month * 24
-                flags['frac_complete'] = flags['count'] / flags['expected']
-
-            hourly_flags_s.loc[hourly_flags_s['frac_complete'] < 0.95, 'flags'] = np.nan
-            hourly_flags_s.drop(['count', 'expected', 'frac_complete'], axis=1, inplace=True)
-            hourly_factor_flags_s.loc[hourly_factor_flags_s['frac_complete'] < 0.95, 'factor_flags'] = np.nan
-            hourly_factor_flags_s.drop(['count', 'expected', 'frac_complete'], axis=1, inplace=True)
->>>>>>> 8fa4b228
 
             hourly_flags_s.fillna(-999, inplace=True)
             hourly_factor_flags_s.fillna(-999, inplace=True)
