from intense import utils
from intense.qc import Qc
from intense import gauge as ex
import os
from unittest import TestCase


class TestQc(TestCase):

    def test_get_flags(self):

        if not os.path.exists(self.test_output):
            os.mkdir(self.test_output)

        # use_daily_neighbours = False
        # use_monthly_neighbours = False

        folders_to_check = []
        for file in os.listdir(self.sample_data):
            if file.endswith(".zip"):
                folders_to_check.append(file)

        hourly_n_names, hourly_n_dates, hourly_n_coords, hourly_n_paths, hourly_n_tree = \
            utils.create_kdtree_hourly_data('tests/sample_data/statlex_hourly.csv')

        # if use_daily_neighbours:
        #     daily_names, daily_dates, daily_coords, tree = utils.create_kdtree_daily_data()
        # if use_monthly_neighbours:
        #     monthly_names, monthly_dates, monthly_coords, monthly_tree = utils.create_kdtree_monthly_data()

        # Serial processing
        # files_to_process, file_folders = utils.find_files_to_process(folders_to_check, qc_folder, orig_folder)
        files_to_process = ["DE_02483.txt"]
        file_folders = ["DE_02483.zip"]
        for file, folder in zip(files_to_process, file_folders):
<<<<<<< HEAD
            f = utils.open_file(file_folders, files_to_process, file, orig_folder, qc_folder)
            qc = Qc(ex.read_intense(f, only_metadata=False),
=======
            f = utils.open_file(file_folders, files_to_process, file, self.sample_data, self.test_output)
            qc = Qc(ex.read_intense(f, only_metadata=False, opened=True),
>>>>>>> 120d9947
                    hourly_n_names=hourly_n_names,
                    hourly_n_dates=hourly_n_dates,
                    hourly_n_coords=hourly_n_coords,
                    hourly_n_paths=hourly_n_paths,
                    hourly_n_tree=hourly_n_tree,
                    etccdi_data_folder='tests/etccdi_data'
                    )
            qc.get_flags()
            output_folder = os.path.join(self.test_output, folder[:4])
            if not os.path.exists(output_folder):
                os.mkdir(output_folder)

            # for global run
            qc.write(output_folder + "/Flags")<|MERGE_RESOLUTION|>--- conflicted
+++ resolved
@@ -8,6 +8,8 @@
 class TestQc(TestCase):
 
     def test_get_flags(self):
+        self.sample_data = "tests/sample_data"
+        self.test_output = "tests/test_output"
 
         if not os.path.exists(self.test_output):
             os.mkdir(self.test_output)
@@ -33,13 +35,8 @@
         files_to_process = ["DE_02483.txt"]
         file_folders = ["DE_02483.zip"]
         for file, folder in zip(files_to_process, file_folders):
-<<<<<<< HEAD
-            f = utils.open_file(file_folders, files_to_process, file, orig_folder, qc_folder)
-            qc = Qc(ex.read_intense(f, only_metadata=False),
-=======
             f = utils.open_file(file_folders, files_to_process, file, self.sample_data, self.test_output)
             qc = Qc(ex.read_intense(f, only_metadata=False, opened=True),
->>>>>>> 120d9947
                     hourly_n_names=hourly_n_names,
                     hourly_n_dates=hourly_n_dates,
                     hourly_n_coords=hourly_n_coords,
